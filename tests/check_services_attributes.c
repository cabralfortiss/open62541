--- conflicted
+++ resolved
@@ -114,13 +114,8 @@
     UA_QualifiedName qualifiedName = UA_QUALIFIEDNAME_ALLOC(0, "Methodtest");
     UA_Server_addMethodNode(server, UA_NODEID_NUMERIC(0, UA_NS0ID_METHODNODE),
                             UA_NODEID_NUMERIC(0, 3),
-<<<<<<< HEAD
-                            UA_NODEID_NUMERIC(0, UA_NS0ID_HASSUBTYPE),
+                            UA_NODEID_NUMERIC(0, UA_NS0ID_HASCOMPONENT),
                             qualifiedName, ma,
-=======
-                            UA_NODEID_NUMERIC(0, UA_NS0ID_HASCOMPONENT),
-                            UA_QUALIFIEDNAME_ALLOC(0, "Methodtest"), ma,
->>>>>>> 5d841cb9
                             NULL, NULL, 0, NULL, 0, NULL, NULL);
     UA_QualifiedName_deleteMembers(&qualifiedName);
 #endif
