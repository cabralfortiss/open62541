--- conflicted
+++ resolved
@@ -5,52 +5,17 @@
  *      Author: opcua
  */
 #include "opcua_secureChannelLayer.h"
-#include "opcua_connectionHelper.h"
 #include <stdio.h>
 
-<<<<<<< HEAD
-
-
-/* Initializes securechannel connection */
-Int32 SL_initConnection(SL_connection *connection,
-		UInt32                         secureChannelId,
-		UA_ByteString                 *serverNonce,
-		UA_ByteString                 *securityPolicyUri,
-		Int32                          revisedLifetime)
-{
-	connection->securityToken.secureChannelId = secureChannelId;//TODO generate valid secureChannel Id
-
-	connection->securityToken.revisedLifetime = revisedLifetime;
-	connection->SecurityPolicyUri.Data = securityPolicyUri->Data;
-	connection->SecurityPolicyUri.Length = securityPolicyUri->Length;
-	connection->connectionState = connectionState_CLOSED;
-
-	connection->secureChannelId.Data = NULL;
-	connection->secureChannelId.Length = 0;
-
-	connection->serverNonce.Data = serverNonce->Data;
-	connection->serverNonce.Length = serverNonce->Length;
-
-
-	return UA_NO_ERROR;
-}
-
-=======
+
 /*
  * opens a secureChannel (server side)
  */
->>>>>>> 69e3fe29
 Int32 SL_secureChannel_open(const UA_connection *connection,
 		const AD_RawMessage *secureChannelPacket,
 		const SL_SecureConversationMessageHeader *SCMHeader,
 		const SL_AsymmetricAlgorithmSecurityHeader *AASHeader,
-<<<<<<< HEAD
-		const SL_SequenceHeader *SequenceHeader)
-{
-
-=======
 		const SL_SequenceHeader *SequenceHeader) {
->>>>>>> 69e3fe29
 	UA_AD_ResponseHeader responseHeader;
 	AD_RawMessage rawMessage;
 	Int32 position = 0;
@@ -65,29 +30,6 @@
 	return UA_NO_ERROR;
 }
 
-<<<<<<< HEAD
-Int32 SL_openSecureChannel_responseMessage(UA_connection *connection, Int32 tokenLifetime, SL_Response *response)
-{
-
-
-	response->ServerNonce.Length = connection->secureLayer->serverNonce.Length; // TODO set a valid value for the Server Nonce
-	response->ServerNonce.Data = connection->secureLayer->serverNonce.Data;
-
-	response->ServerProtocolVersion = connection->transportLayer.localConf.protocolVersion;
-
-
-	response->SecurityToken.createdAt = opcua_time_now(); //
-	//save the request time
-	connection->secureLayer->securityToken.createdAt = response->SecurityToken.createdAt;
-
-	response->SecurityToken.revisedLifetime = tokenLifetime;
-
-	//save the revised lifetime of security token
-	connection->secureLayer->securityToken.revisedLifetime = tokenLifetime;
-
-	response->SecurityToken.secureChannelId = connection->secureLayer->securityToken.secureChannelId; //TODO set a valid value for secureChannel id
-
-=======
 Int32 SL_openSecureChannel_responseMessage_get(UA_connection *connection,
 		SL_Response *response, Int32* sizeInOut) {
 
@@ -97,7 +39,6 @@
 	response->SecurityToken.revisedLifetime = 300000; //TODO set Lifetime of Security Token
 	response->SecurityToken.secureChannelId =
 			connection->secureLayer.UInt32_secureChannelId; //TODO set a valid value for secureChannel id
->>>>>>> 69e3fe29
 	return UA_NO_ERROR;
 }
 
@@ -196,96 +137,6 @@
 				//TODO return ERROR
 				return UA_ERROR;
 			}
-<<<<<<< HEAD
-
-			//securityTokenRequestType
-			decoder_decodeBuiltInDatatype(message.Data,INT32,&pos,&requestType);
-			switch(requestType)
-			{
-			case securityToken_ISSUE:
-				if(connection->secureLayer->connectionState == connectionState_ESTABLISHED)
-				{
-					printf("SL_processMessage - multiply security token request");
-					//TODO return ERROR
-					return UA_ERROR;
-				}
-				printf("SL_processMessage - TODO: create new token for a new SecureChannel\n");
-			//	SL_createNewToken(connection);
-				break;
-			case securityToken_RENEW:
-				if(connection->secureLayer->connectionState == connectionState_CLOSED)
-				{
-					printf("SL_processMessage - renew token request received, but no secureChannel was established before");
-					//TODO return ERROR
-					return UA_ERROR;
-				}
-				printf("TODO: create new token for an existing SecureChannel\n");
-				break;
-			}
-
-			//securityMode
-			decoder_decodeBuiltInDatatype(message.Data,INT32,&pos,&securityMode);
-			switch(securityMode)
-			{
-			case securityMode_INVALID:
-				connection->secureLayer->clientNonce.Data = NULL;
-				connection->secureLayer->clientNonce.Length = 0;
-				printf("SL_processMessage - client demands no security \n");
-				break;
-			case securityMode_SIGN:
-				//TODO check if senderCertificate and ReceiverCertificateThumbprint are present
-				break;
-
-			case securityMode_SIGNANDENCRYPT:
-				//TODO check if senderCertificate and ReceiverCertificateThumbprint are present
-				break;
-			}
-			// requestedLifetime
-			decoder_decodeBuiltInDatatype(message.Data,INT32,&pos,&requestedLifetime);
-			//TODO process requestedLifetime
-/* --------------------------------------------------------------------------------
-			UA_ByteString responseMessage;
-			char * response;
-			Int32 pos = 0;
-			String_Array stringArray;
-
-			stringArray.arrayLength = 0;
-			stringArray.data = NULL;
-
-			stringArray.dimensions.data = NULL;
-			stringArray.dimensions.length = 0;
-
-			UA_DateTime now = opcua_time_now();
-			UA_DiagnosticInfo returnDiagnostics;
-
-			Int32 StatusCode;
-			encoder_encodeBuiltInDatatype(now, DATE_TIME, &pos, response);
-			encoder_encodeBuiltInDatatype(requestHeader.requestHandle,INT32,&pos,response);
-			//return a valid StatusCode
-			StatusCode = 0;  //TODO generate valid StatusCode
-			encoder_encodeBuiltInDatatype(StatusCode,Int32,&pos,response);
-
-			encoder_encodeBuiltInDatatype
-
-			returnDiagnostics.EncodingMask = 0; // TODO return Dianostics if client requests
-
-			encoder_encodeBuiltInDatatype(returnDiagnostics,Int32,&pos,response);
-			//encoder_encodeBuiltInDatatype(stringArray,STRING_ARRAY,pos,response);
-
-			encoder_encodebuiltInDatatypeArray(stringArray.data,stringArray.arrayLength,STRING_ARRAY,&pos,response);
-			UA_ExtensionObject additionalHeader;
-			additionalHeader.Encoding = 0;
-
-			encode_encodebuiltInDatatype(&addtionalHeader
-			//get memory
-
-
-
-
-/* -------------------------------------------------------------------------------- */
-			//SL_openSecureChannel_respond(connection,TOKEN_LIFETIME);
-
-=======
 			printf(
 					"SL_processMessage - TODO: create new token for a new SecureChannel\n");
 			//	SL_createNewToken(connection);
@@ -300,7 +151,6 @@
 			}
 			printf("TODO: create new token for an existing SecureChannel\n");
 			break;
->>>>>>> 69e3fe29
 		}
 
 		// 	Req-4) MessageSecurityMode SecurityMode
@@ -320,6 +170,11 @@
 			//TODO check if senderCertificate and ReceiverCertificateThumbprint are present
 			break;
 		}
+		else
+		{
+			printf("SL_processMessage - unknown service request");
+			//TODO change error code
+			return UA_ERROR;
 
 		//  Req-5) ByteString ClientNonce
 		decoder_decodeBuiltInDatatype(message.Data, BYTE_STRING, &pos, &clientNonce);
@@ -361,29 +216,6 @@
 		printf("SL_receive - data received \n");
 		packetType = TL_getPacketType(&secureChannelPacket, &pos);
 
-<<<<<<< HEAD
-		decodeSCMHeader(&secureChannelPacket,&pos,&SCM_Header);
-
-		switch(SCM_Header.MessageType)
-		{
-
-		case packetType_OPN : /* openSecureChannel Message received */
-
-				decodeAASHeader(&secureChannelPacket,&pos,&AAS_Header);
-				UA_String_printf("SL_receive - AAS_Header.ReceiverThumbprint=", &(AAS_Header.ReceiverThumbprint));
-				UA_String_printf("SL_receive - AAS_Header.SecurityPolicyUri=", &(AAS_Header.SecurityPolicyUri));
-				UA_String_printf("SL_receive - AAS_Header.SenderCertificate=", &(AAS_Header.SenderCertificate));
-				if(SCM_Header.SecureChannelId != 0)
-				{
-
-					iTmp = UA_ByteString_compare(&(connection->secureLayer->SenderCertificate), &(AAS_Header.SenderCertificate));
-					if(iTmp != UA_EQUAL)
-					{
-						printf("SL_receive - UA_ERROR_BadSecureChannelUnknown \n");
-						//TODO return UA_ERROR_BadSecureChannelUnknown
-					}
-
-=======
 		decodeSCMHeader(&secureChannelPacket, &pos, &SCM_Header);
 
 		switch (SCM_Header.MessageType) {
@@ -404,7 +236,6 @@
 				if (iTmp != UA_EQUAL) {
 					printf("SL_receive - UA_ERROR_BadSecureChannelUnknown \n");
 					//TODO return UA_ERROR_BadSecureChannelUnknown
->>>>>>> 69e3fe29
 				}
 
 			}
@@ -415,15 +246,6 @@
 			printf("SL_receive - SequenceHeader.SequenceNr=%d\n",
 					SequenceHeader.SequenceNumber);
 
-<<<<<<< HEAD
-				//TODO check that the sequence number is smaller than MaxUInt32 - 1024
-				connection->secureLayer->sequenceNumber = SequenceHeader.SequenceNumber;
-
-				//SL_decrypt(&secureChannelPacket);
-
-				message.Data = &secureChannelPacket.Data[pos];
-				message.Length = secureChannelPacket.Length - pos;
-=======
 			//TODO check that the sequence number is smaller than MaxUInt32 - 1024
 			connection->secureLayer.sequenceNumber =
 					SequenceHeader.SequenceNumber;
@@ -431,32 +253,20 @@
 			//SL_decrypt(&secureChannelPacket);
 			message.Data = &secureChannelPacket.Data[pos];
 			message.Length = secureChannelPacket.Length - pos;
->>>>>>> 69e3fe29
 
 			SL_processMessage(connection, message);
 
 			break;
-<<<<<<< HEAD
-		case packetType_MSG : /* secure Channel Message received */
-			if(connection->secureLayer->connectionState == connectionState_ESTABLISHED)
-			{
-				//TODO
-
-				if(SCM_Header.SecureChannelId == connection->secureLayer->securityToken.secureChannelId)
-				{
-=======
 		case packetType_MSG: /* secure Channel Message received */
 			if (connection->secureLayer.connectionState
 					== connectionState_ESTABLISHED) {
 
 				if (SCM_Header.SecureChannelId
 						== connection->secureLayer.UInt32_secureChannelId) {
->>>>>>> 69e3fe29
 
 				} else {
 					//TODO generate ERROR_Bad_SecureChannelUnkown
 				}
-
 			}
 
 			break;
