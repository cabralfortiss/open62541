--- conflicted
+++ resolved
@@ -11,42 +11,14 @@
 #include "ua_subscription.h"
 #endif
 
+#include <stdio.h>
+
 #if defined(UA_ENABLE_MULTITHREADING) && !defined(NDEBUG)
 UA_THREAD_LOCAL bool rcu_locked = false;
 #endif
 
 #if defined(UA_ENABLE_METHODCALLS) && defined(UA_ENABLE_SUBSCRIPTIONS)
 UA_THREAD_LOCAL UA_Session* methodCallSession = NULL;
-#endif
-
-static const UA_NodeId nodeIdHasSubType = {
-    .namespaceIndex = 0, .identifierType = UA_NODEIDTYPE_NUMERIC,
-    .identifier.numeric = UA_NS0ID_HASSUBTYPE};
-static const UA_NodeId nodeIdHasTypeDefinition = {
-    .namespaceIndex = 0, .identifierType = UA_NODEIDTYPE_NUMERIC,
-    .identifier.numeric = UA_NS0ID_HASTYPEDEFINITION};
-static const UA_NodeId nodeIdHasComponent = {
-    .namespaceIndex = 0, .identifierType = UA_NODEIDTYPE_NUMERIC,
-    .identifier.numeric = UA_NS0ID_HASCOMPONENT};
-static const UA_NodeId nodeIdHasProperty = {
-    .namespaceIndex = 0, .identifierType = UA_NODEIDTYPE_NUMERIC,
-    .identifier.numeric = UA_NS0ID_HASPROPERTY};
-static const UA_NodeId nodeIdOrganizes = {
-    .namespaceIndex = 0, .identifierType = UA_NODEIDTYPE_NUMERIC,
-    .identifier.numeric = UA_NS0ID_ORGANIZES};
-static const UA_NodeId nodeIdFolderType = {
-    .namespaceIndex = 0, .identifierType = UA_NODEIDTYPE_NUMERIC,
-    .identifier.numeric = UA_NS0ID_FOLDERTYPE};
-
-static const UA_ExpandedNodeId expandedNodeIdBaseDataVariabletype = {
-    .nodeId = {.namespaceIndex = 0, .identifierType = UA_NODEIDTYPE_NUMERIC,
-               .identifier.numeric = UA_NS0ID_BASEDATAVARIABLETYPE},
-    .namespaceUri = {.length = 0, .data = NULL}, .serverIndex = 0};
-
-#ifndef UA_ENABLE_GENERATE_NAMESPACE0
-static const UA_NodeId nodeIdNonHierarchicalReferences = {
-        .namespaceIndex = 0, .identifierType = UA_NODEIDTYPE_NUMERIC,
-        .identifier.numeric = UA_NS0ID_NONHIERARCHICALREFERENCES};
 #endif
 
 /**********************/
@@ -137,86 +109,6 @@
     }
     UA_RCU_UNLOCK();
     return retval;
-}
-
-<<<<<<< HEAD
-UA_StatusCode
-UA_Server_addReference(UA_Server *server, const UA_NodeId sourceId,
-                       const UA_NodeId refTypeId, const UA_ExpandedNodeId targetId,
-                       UA_Boolean isForward) {
-=======
-static UA_StatusCode
-addReferenceInternal(UA_Server *server, const UA_NodeId sourceId, const UA_NodeId refTypeId,
-                     const UA_ExpandedNodeId targetId, UA_Boolean isForward) {
->>>>>>> a32d1d71
-    UA_AddReferencesItem item;
-    UA_AddReferencesItem_init(&item);
-    item.sourceNodeId = sourceId;
-    item.referenceTypeId = refTypeId;
-    item.isForward = isForward;
-    item.targetNodeId = targetId;
-    UA_RCU_LOCK();
-    UA_StatusCode retval = Service_AddReferences_single(server, &adminSession, &item);
-    UA_RCU_UNLOCK();
-    return retval;
-}
-
-<<<<<<< HEAD
-UA_StatusCode
-__UA_Server_addNode(UA_Server *server, const UA_NodeClass nodeClass,
-                    const UA_NodeId requestedNewNodeId, const UA_NodeId parentNodeId,
-                    const UA_NodeId referenceTypeId, const UA_QualifiedName browseName,
-                    const UA_NodeId typeDefinition, const UA_NodeAttributes *attr,
-                    const UA_DataType *attributeType,
-                    UA_InstantiationCallback *instantiationCallback, UA_NodeId *outNewNodeId) {
-    UA_AddNodesItem item;
-    UA_AddNodesItem_init(&item);
-    item.parentNodeId.nodeId = parentNodeId;
-    item.referenceTypeId = referenceTypeId;
-    item.requestedNewNodeId.nodeId = requestedNewNodeId;
-    item.browseName = browseName;
-    item.nodeClass = nodeClass;
-    item.typeDefinition.nodeId = typeDefinition;
-    item.nodeAttributes = (UA_ExtensionObject){.encoding = UA_EXTENSIONOBJECT_DECODED_NODELETE,
-                                               .content.decoded = {attributeType, (void*)(uintptr_t)attr}};
-    UA_AddNodesResult result;
-    UA_AddNodesResult_init(&result);
-    UA_RCU_LOCK();
-    Service_AddNodes_single(server, &adminSession, &item, &result, instantiationCallback);
-    UA_RCU_UNLOCK();
-
-    if(result.statusCode != UA_STATUSCODE_GOOD)
-        return result.statusCode;
-
-    if(outNewNodeId)
-        *outNewNodeId = result.addedNodeId;
-    else
-        UA_NodeId_deleteMembers(&result.addedNodeId);
-    return UA_STATUSCODE_GOOD;
-=======
-static UA_AddNodesResult
-addNodeInternal(UA_Server *server, UA_Node *node, const UA_NodeId parentNodeId,
-                const UA_NodeId referenceTypeId) {
-    UA_AddNodesResult res;
-    UA_AddNodesResult_init(&res);
-    UA_RCU_LOCK();
-    Service_AddNodes_existing(server, &adminSession, node, &parentNodeId,
-                              &referenceTypeId, &UA_NODEID_NULL, NULL, &res);
-    UA_RCU_UNLOCK();
-    return res;
-}
-
-static UA_AddNodesResult
-addNodeInternalWithType(UA_Server *server, UA_Node *node, const UA_NodeId parentNodeId,
-                        const UA_NodeId referenceTypeId, const UA_NodeId typeIdentifier) {
-    UA_AddNodesResult res;
-    UA_AddNodesResult_init(&res);
-    UA_RCU_LOCK();
-    Service_AddNodes_existing(server, &adminSession, node, &parentNodeId,
-                              &referenceTypeId, &typeIdentifier, NULL, &res);
-    UA_RCU_UNLOCK();
-    return res;
->>>>>>> a32d1d71
 }
 
 /**********/
@@ -364,7 +256,8 @@
         return UA_STATUSCODE_GOOD;
     }
     UA_DateTime currentTime = UA_DateTime_now();
-    UA_StatusCode retval = UA_Variant_setScalarCopy(&value->value, &currentTime, &UA_TYPES[UA_TYPES_DATETIME]);
+    UA_StatusCode retval = UA_Variant_setScalarCopy(&value->value, &currentTime,
+                                                    &UA_TYPES[UA_TYPES_DATETIME]);
     if(retval != UA_STATUSCODE_GOOD)
         return retval;
     value->hasValue = true;
@@ -446,17 +339,11 @@
     UA_String_copy(&server->config.applicationDescription.applicationUri, &server->namespaces[1]);
     server->namespacesSize = 2;
 
-    /* UA_VariableNode *namespaceArray = UA_NodeStore_newVariableNode(); */
-    /* copyNames((UA_Node*)namespaceArray, "NamespaceArray"); */
-    /* namespaceArray->nodeId.identifier.numeric = UA_NS0ID_SERVER_NAMESPACEARRAY; */
-    /* namespaceArray->valueSource = UA_VALUESOURCE_DATASOURCE; */
-    /* namespaceArray->value.dataSource = (UA_DataSource) {.handle = server, .read = readNamespaces, */
-    /*                                                     .write = NULL}; */
-    /* namespaceArray->valueRank = 1; */
-    /* namespaceArray->minimumSamplingInterval = 1.0; */
-    /* addNodeInternal(server, (UA_Node*)namespaceArray, UA_NODEID_NUMERIC(0, UA_NS0ID_SERVER), nodeIdHasProperty); */
-    /* addReferenceInternal(server, UA_NODEID_NUMERIC(0, UA_NS0ID_SERVER_NAMESPACEARRAY), */
-    /*                      nodeIdHasTypeDefinition, UA_EXPANDEDNODEID_NUMERIC(0, UA_NS0ID_PROPERTYTYPE), true); */
+    UA_DataSource namespaceDataSource = (UA_DataSource){
+        .handle = server, .read = readNamespaces,
+        .write = NULL};
+    UA_Server_setVariableNode_dataSource(server,
+          UA_NODEID_NUMERIC(0, UA_NS0ID_SERVER_NAMESPACEARRAY), namespaceDataSource);
 
     /* Create endpoints w/o endpointurl. It is added from the networklayers at startup */
     server->endpointDescriptions = UA_Array_new(server->config.networkLayersSize,
@@ -476,7 +363,8 @@
         if(server->config.enableUsernamePasswordLogin)
             policies++;
         endpoint->userIdentityTokensSize = policies;
-        endpoint->userIdentityTokens = UA_Array_new(policies, &UA_TYPES[UA_TYPES_USERTOKENPOLICY]);
+        endpoint->userIdentityTokens =
+            UA_Array_new(policies, &UA_TYPES[UA_TYPES_USERTOKENPOLICY]);
 
         size_t currentIndex = 0;
         if(server->config.enableAnonymousLogin) {
@@ -500,6 +388,16 @@
         /* copy the discovery url only once the networlayer has been started */
         // UA_String_copy(&server->config.networkLayers[i].discoveryUrl, &endpoint->endpointUrl);
     }
+
+    UA_Variant serverarray;
+    UA_Variant_init(&serverarray);
+    UA_Variant_setArray(&serverarray,
+                        &server->config.applicationDescription.applicationUri,
+                        1, &UA_TYPES[UA_TYPES_STRING]);
+    UA_StatusCode retval = UA_Server_writeValue(server, UA_NODEID_NUMERIC(0,UA_NS0ID_SERVER_SERVERARRAY), serverarray);
+    printf("0x%8x", retval);
+    assert(retval == 0);
+
 
     UA_VariableNode *serverArray = UA_NodeStore_newVariableNode();
     //copyNames((UA_Node*)serverArray, "ServerArray");
