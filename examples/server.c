--- conflicted
+++ resolved
@@ -123,16 +123,9 @@
     UA_Server *server = UA_Server_new(config);
 
     /* add a static variable node to the server */
-<<<<<<< HEAD
-    UA_VariableAttributes myVar;
-    UA_VariableAttributes_init(&myVar);
+    UA_VariableAttributes myVar = UA_VariableAttributes_default;
     myVar.description = UA_LOCALIZEDTEXT("en-US", "the answer");
     myVar.displayName = UA_LOCALIZEDTEXT("en-US", "the answer");
-=======
-    UA_VariableAttributes myVar = UA_VariableAttributes_default;
-    myVar.description = UA_LOCALIZEDTEXT("en_US", "the answer");
-    myVar.displayName = UA_LOCALIZEDTEXT("en_US", "the answer");
->>>>>>> 0b8760ee
     myVar.accessLevel = UA_ACCESSLEVELMASK_READ | UA_ACCESSLEVELMASK_WRITE;
     UA_Int32 myInteger = 42;
     UA_Variant_setScalarCopy(&myVar.value, &myInteger, &UA_TYPES[UA_TYPES_INT32]);
@@ -148,16 +141,9 @@
     UA_DataSource dateDataSource;
     dateDataSource.read = readTimeData;
     dateDataSource.write = NULL;
-<<<<<<< HEAD
-    UA_VariableAttributes v_attr;
-    UA_VariableAttributes_init(&v_attr);
+    UA_VariableAttributes v_attr = UA_VariableAttributes_default;
     v_attr.description = UA_LOCALIZEDTEXT("en-US","current time");
     v_attr.displayName = UA_LOCALIZEDTEXT("en-US","current time");
-=======
-    UA_VariableAttributes v_attr = UA_VariableAttributes_default;
-    v_attr.description = UA_LOCALIZEDTEXT("en_US","current time");
-    v_attr.displayName = UA_LOCALIZEDTEXT("en_US","current time");
->>>>>>> 0b8760ee
     v_attr.accessLevel = UA_ACCESSLEVELMASK_READ | UA_ACCESSLEVELMASK_WRITE;
     const UA_QualifiedName dateName = UA_QUALIFIEDNAME(1, "current time");
     UA_NodeId dataSourceId;
@@ -184,14 +170,8 @@
     outputArguments.name = UA_STRING("greeting");
     outputArguments.valueRank = -1;
 
-<<<<<<< HEAD
-    UA_MethodAttributes addmethodattributes;
-    UA_MethodAttributes_init(&addmethodattributes);
+    UA_MethodAttributes addmethodattributes = UA_MethodAttributes_default;
     addmethodattributes.displayName = UA_LOCALIZEDTEXT("en-US", "Hello World");
-=======
-    UA_MethodAttributes addmethodattributes = UA_MethodAttributes_default;
-    addmethodattributes.displayName = UA_LOCALIZEDTEXT("en_US", "Hello World");
->>>>>>> 0b8760ee
     addmethodattributes.executable = true;
     addmethodattributes.userExecutable = true;
     UA_Server_addMethodNode(server, UA_NODEID_NUMERIC(1, 62541),
@@ -209,16 +189,9 @@
 #define MATRIXID 50003
 #define DEPTHID 50004
 
-<<<<<<< HEAD
-    UA_ObjectAttributes object_attr;
-    UA_ObjectAttributes_init(&object_attr);
+    UA_ObjectAttributes object_attr = UA_ObjectAttributes_default;
     object_attr.description = UA_LOCALIZEDTEXT("en-US", "Demo");
     object_attr.displayName = UA_LOCALIZEDTEXT("en-US", "Demo");
-=======
-    UA_ObjectAttributes object_attr = UA_ObjectAttributes_default;
-    object_attr.description = UA_LOCALIZEDTEXT("en_US", "Demo");
-    object_attr.displayName = UA_LOCALIZEDTEXT("en_US", "Demo");
->>>>>>> 0b8760ee
     UA_Server_addObjectNode(server, UA_NODEID_NUMERIC(1, DEMOID),
         UA_NODEID_NUMERIC(0, UA_NS0ID_OBJECTSFOLDER),
         UA_NODEID_NUMERIC(0, UA_NS0ID_ORGANIZES), UA_QUALIFIEDNAME(1, "Demo"),
@@ -348,13 +321,8 @@
 #ifdef UA_ENABLE_METHODCALLS
     /* adding some more method nodes to pass CTT */
     /* Method without arguments */
-<<<<<<< HEAD
-    UA_MethodAttributes_init(&addmethodattributes);
+    addmethodattributes = UA_MethodAttributes_default;
     addmethodattributes.displayName = UA_LOCALIZEDTEXT("en-US", "noarg");
-=======
-    addmethodattributes = UA_MethodAttributes_default;
-    addmethodattributes.displayName = UA_LOCALIZEDTEXT("en_US", "noarg");
->>>>>>> 0b8760ee
     addmethodattributes.executable = true;
     addmethodattributes.userExecutable = true;
     UA_Server_addMethodNode(server, UA_NODEID_NUMERIC(1, NOARGID),
@@ -365,13 +333,8 @@
         0, NULL, 0, NULL, NULL, NULL);
 
     /* Method with in arguments */
-<<<<<<< HEAD
-    UA_MethodAttributes_init(&addmethodattributes);
+    addmethodattributes = UA_MethodAttributes_default;
     addmethodattributes.displayName = UA_LOCALIZEDTEXT("en-US", "inarg");
-=======
-    addmethodattributes = UA_MethodAttributes_default;
-    addmethodattributes.displayName = UA_LOCALIZEDTEXT("en_US", "inarg");
->>>>>>> 0b8760ee
     addmethodattributes.executable = true;
     addmethodattributes.userExecutable = true;
 
@@ -389,13 +352,8 @@
         1, &inputArguments, 0, NULL, NULL, NULL);
 
     /* Method with out arguments */
-<<<<<<< HEAD
-    UA_MethodAttributes_init(&addmethodattributes);
+    addmethodattributes = UA_MethodAttributes_default;
     addmethodattributes.displayName = UA_LOCALIZEDTEXT("en-US", "outarg");
-=======
-    addmethodattributes = UA_MethodAttributes_default;
-    addmethodattributes.displayName = UA_LOCALIZEDTEXT("en_US", "outarg");
->>>>>>> 0b8760ee
     addmethodattributes.executable = true;
     addmethodattributes.userExecutable = true;
 
@@ -413,13 +371,8 @@
         0, NULL, 1, &outputArguments, NULL, NULL);
 
     /* Method with inout arguments */
-<<<<<<< HEAD
-    UA_MethodAttributes_init(&addmethodattributes);
+    addmethodattributes = UA_MethodAttributes_default;
     addmethodattributes.displayName = UA_LOCALIZEDTEXT("en-US", "inoutarg");
-=======
-    addmethodattributes = UA_MethodAttributes_default;
-    addmethodattributes.displayName = UA_LOCALIZEDTEXT("en_US", "inoutarg");
->>>>>>> 0b8760ee
     addmethodattributes.executable = true;
     addmethodattributes.userExecutable = true;
 
